from __future__ import unicode_literals
from __future__ import absolute_import

import logging
import collections
try:
    from urllib import unquote
except ImportError:
    from urllib.parse import unquote
from datetime import datetime
from itertools import tee

from flask import (
    Flask, render_template, abort, url_for,
    Response, stream_with_context, redirect,
    request
    )
from flask_wtf.csrf import CsrfProtect

from pypuppetdb import connect

from puppetboard.forms import (CatalogForm, QueryForm)
from puppetboard.utils import (
    get_or_abort, yield_or_stop,
    jsonprint, Pagination
    )


app = Flask(__name__)
CsrfProtect(app)

app.config.from_object('puppetboard.default_settings')
graph_facts = app.config['GRAPH_FACTS']
app.config.from_envvar('PUPPETBOARD_SETTINGS', silent=True)
graph_facts += app.config['GRAPH_FACTS']
app.secret_key = app.config['SECRET_KEY']

app.jinja_env.filters['jsonprint'] = jsonprint

puppetdb = connect(
    host=app.config['PUPPETDB_HOST'],
    port=app.config['PUPPETDB_PORT'],
    ssl_verify=app.config['PUPPETDB_SSL_VERIFY'],
    ssl_key=app.config['PUPPETDB_KEY'],
    ssl_cert=app.config['PUPPETDB_CERT'],
    timeout=app.config['PUPPETDB_TIMEOUT'],)

numeric_level = getattr(logging, app.config['LOGLEVEL'].upper(), None)
if not isinstance(numeric_level, int):
    raise ValueError('Invalid log level: %s' % app.config['LOGLEVEL'])
logging.basicConfig(level=numeric_level)
log = logging.getLogger(__name__)


def stream_template(template_name, **context):
    app.update_template_context(context)
    t = app.jinja_env.get_template(template_name)
    rv = t.stream(context)
    rv.enable_buffering(5)
    return rv

def url_for_pagination(page):
    args = request.view_args.copy()
    args['page'] = page
    return url_for(request.endpoint, **args)

def url_for_environments(env):
    args = request.view_args.copy()
    args['env'] = env
    return url_for(request.endpoint, **args)

def environments():
    envs = get_or_abort(puppetdb.environments)
    x = []

    for env in envs:
        x.append(env['name'])

    return x

app.jinja_env.globals['url_for_pagination'] = url_for_pagination
app.jinja_env.globals['url_for_environments'] = url_for_environments

@app.context_processor
def utility_processor():
    def now(format='%m/%d/%Y %H:%M:%S'):
        """returns the formated datetime"""
        return datetime.now().strftime(format)
    return dict(now=now)


@app.errorhandler(400)
def bad_request(e):
    return render_template('400.html'), 400


@app.errorhandler(403)
def forbidden(e):
    return render_template('403.html'), 400


@app.errorhandler(404)
def not_found(e):
    return render_template('404.html'), 404


@app.errorhandler(412)
def precond_failed(e):
    """We're slightly abusing 412 to handle missing features
    depending on the API version."""
    return render_template('412.html'), 412


@app.errorhandler(500)
def server_error(e):
    return render_template('500.html'), 500


@app.route('/', defaults={'env': 'production'})
@app.route('/<env>/')
def index(env):
    """This view generates the index page and displays a set of metrics and
    latest reports on nodes fetched from PuppetDB.

    :param env: Search for nodes in this (Catalog and Fact) environment
    :type env: :obj:`string`
    """
    envs = environments()

    if env not in envs:
        return redirect(url_for_environments(envs[0]))

    # TODO: Would be great if we could parallelize this somehow, doing these
    # requests in sequence is rather pointless.
    prefix = 'puppetlabs.puppetdb.query.population'
    num_nodes = get_or_abort(
        puppetdb.metric,
        "{0}{1}".format(prefix, ':type=default,name=num-nodes'))
    num_resources = get_or_abort(
        puppetdb.metric,
        "{0}{1}".format(prefix, ':type=default,name=num-resources'))
    avg_resources_node = get_or_abort(
        puppetdb.metric,
        "{0}{1}".format(prefix, ':type=default,name=avg-resources-per-node'))
    metrics = {
        'num_nodes': num_nodes['Value'],
        'num_resources': num_resources['Value'],
        'avg_resources_node': "{0:10.0f}".format(avg_resources_node['Value']),
        }

    nodes = get_or_abort(puppetdb.nodes,
        query='["and", {0}]'.format(
            ", ".join('["=", "{0}", "{1}"]'.format(field, env)
                for field in ['catalog_environment', 'facts_environment'])),
        unreported=app.config['UNRESPONSIVE_HOURS'],
        with_status=True)

    nodes_overview = []
    stats = {
        'changed': 0,
        'unchanged': 0,
        'failed': 0,
        'unreported': 0,
        'noop': 0
        }

    for node in nodes:
        if node.status == 'unreported':
            stats['unreported'] += 1
        elif node.status == 'changed':
            stats['changed'] += 1
        elif node.status == 'failed':
            stats['failed'] += 1
        elif node.status == 'noop':
            stats['noop'] += 1
        else:
            stats['unchanged'] += 1

        if node.status != 'unchanged':
            nodes_overview.append(node)

    return render_template(
        'index.html',
        metrics=metrics,
        nodes=nodes_overview,
        stats=stats,
        envs=envs,
        current_env=env
        )


@app.route('/nodes', defaults={'env': 'production'})
@app.route('/<env>/nodes')
def nodes(env):
    """Fetch all (active) nodes from PuppetDB and stream a table displaying
    those nodes.

    Downside of the streaming aproach is that since we've already sent our
    headers we can't abort the request if we detect an error. Because of this
    we'll end up with an empty table instead because of how yield_or_stop
    works. Once pagination is in place we can change this but we'll need to
    provide a search feature instead.

    :param env: Search for nodes in this (Catalog and Fact) environment
    :type env: :obj:`string`
    """
    envs = environments()

    if env not in envs:
        return redirect(url_for_environments(envs[0]))

    status_arg = request.args.get('status', '')
    nodelist = puppetdb.nodes(
        query='["and", {0}]'.format(
            ", ".join('["=", "{0}", "{1}"]'.format(field, env)
                for field in ['catalog_environment', 'facts_environment'])),
        unreported=app.config['UNRESPONSIVE_HOURS'],
        with_status=True)
    nodes = []
    for node in yield_or_stop(nodelist):
        if status_arg:
            if node.status == status_arg:
                nodes.append(node)
        else:
            nodes.append(node)
    return Response(stream_with_context(
        stream_template('nodes.html',
            nodes=nodes,
            envs=envs,
            current_env=env)))


@app.route('/inventory', defaults={'env': 'production'})
@app.route('/<env>/inventory')
def inventory(env):
    """Fetch all (active) nodes from PuppetDB and stream a table displaying
    those nodes along with a set of facts about them.

    Downside of the streaming aproach is that since we've already sent our
    headers we can't abort the request if we detect an error. Because of this
    we'll end up with an empty table instead because of how yield_or_stop
    works. Once pagination is in place we can change this but we'll need to
    provide a search feature instead.

    :param env: Search for facts in this environment
    :type env: :obj:`string`
    """
    envs = environments()

    if env not in envs:
        return redirect(url_for_environments(envs[0]))

    fact_desc  = []     # a list of fact descriptions to go
                        # in the table header
    fact_names = []     # a list of inventory fact names
    factvalues = {}     # values of the facts for all the nodes
                        # indexed by node name and fact name
    nodedata   = {}     # a dictionary containing list of inventoried
                        # facts indexed by node name
    nodelist   = set()  # a set of node names

    # load the list of items/facts we want in our inventory
    try:
        inv_facts = app.config['INVENTORY_FACTS']
    except KeyError:
        inv_facts = [ ('Hostname'      ,'fqdn'              ),
                      ('IP Address'    ,'ipaddress'         ),
                      ('OS'            ,'lsbdistdescription'),
                      ('Architecture'  ,'hardwaremodel'     ),
                      ('Kernel Version','kernelrelease'     ) ]

    # generate a list of descriptions and a list of fact names
    # from the list of tuples inv_facts.
    for description,name in inv_facts:
        fact_desc.append(description)
        fact_names.append(name)

    query = '["and", ["=", "environment", "{0}"], ["or", {1}]]'.format(
        env,
        ', '.join('["=", "name", "{0}"]'.format(name)
            for name in fact_names))

    # get all the facts from PuppetDB
    facts = puppetdb.facts(query=query)

    # convert the json in easy to access data structure
    for fact in facts:
        factvalues[fact.node,fact.name] = fact.value
        nodelist.add(fact.node)

    # generate the per-host data
    for node in nodelist:
        nodedata[node] = []
        for fact_name in fact_names:
            try:
                nodedata[node].append(factvalues[node,fact_name])
            except KeyError:
                nodedata[node].append("undef")

    return Response(stream_with_context(
        stream_template('inventory.html',
            nodedata=nodedata,
            fact_desc=fact_desc,
            envs=envs,
            current_env=env)))


@app.route('/node/<node_name>', defaults={'env': 'production'})
@app.route('/<env>/node/<node_name>')
def node(env, node_name):
    """Display a dashboard for a node showing as much data as we have on that
    node. This includes facts and reports but not Resources as that is too
    heavy to do within a single request.

    :param env: Ensure that the node, facts and reports are in this environment
    :type env: :obj:`string`
    """
    envs = environments()

    if env not in envs:
        return redirect(url_for_environments(envs[0]))

    node = get_or_abort(puppetdb.node, node_name)
    facts = node.facts()
    reports = get_or_abort(puppetdb.reports,
        query='["and", ["=", "environment", "{0}"],' \
            '["=", "certname", "{1}"]]'.format(env, node_name),
        limit=app.config['REPORTS_COUNT'],
        order_by='[{"field": "start_time", "order": "desc"}]')
    reports, reports_events = tee(reports)
    report_event_counts = {}

    for report in reports_events:
        counts = get_or_abort(puppetdb.event_counts,
            query='["and", ["=", "environment", "{0}"],' \
                '["=", "certname", "{1}"], ["=", "report", "{2}"]]'.format(
                    env,
                    node_name,
                    report.hash_),
            summarize_by="certname")
        try:
            report_event_counts[report.hash_] = counts[0]
        except IndexError:
            report_event_counts[report.hash_] = {}
    return render_template(
        'node.html',
        node=node,
        facts=yield_or_stop(facts),
        reports=yield_or_stop(reports),
        reports_count=app.config['REPORTS_COUNT'],
        report_event_counts=report_event_counts,
        envs=envs,
        current_env=env)


@app.route('/reports/', defaults={'env': 'production', 'page': 1})
@app.route('/<env>/reports/', defaults={'page': 1})
@app.route('/<env>/reports/page/<int:page>')
def reports(env, page):
    """Displays a list of reports and status from all nodes, retreived using the
    reports endpoint, sorted by start_time.

    :param env: Search for all reports in this environment
    :type env: :obj:`string`
    :param page: Calculates the offset of the query based on the report count
        and this value
    :type page: :obj:`int`
    """
    envs = environments()

    if env not in envs:
        return redirect(url_for_environments(envs[0]))

    reports = get_or_abort(puppetdb.reports,
        query='["=", "environment", "{0}"]'.format(env),
        limit=app.config['REPORTS_COUNT'],
        offset=(page-1) * app.config['REPORTS_COUNT'],
        order_by='[{"field": "start_time", "order": "desc"}]')
    total = get_or_abort(puppetdb._query,
        'reports',
        query='["extract", [["function", "count"]],'\
            '["and", ["=", "environment", "{0}"], ["~", "certname", ""]]]'.format(
                env))
    total = total[0]['count']
    reports, reports_events = tee(reports)
    report_event_counts = {}

    if total == 0 and page != 1:
        abort(404)

    for report in reports_events:
        counts = get_or_abort(puppetdb.event_counts,
            query='["and",' \
                '["=", "environment", "{0}"],' \
                '["=", "certname", "{1}"],' \
                '["=", "report", "{2}"]]'.format(
                    env,
                    report.node,
                    report.hash_),
            summarize_by="certname")
        try:
            report_event_counts[report.hash_] = counts[0]
        except IndexError:
            report_event_counts[report.hash_] = {}
    return Response(stream_with_context(stream_template(
        'reports.html',
        reports=yield_or_stop(reports),
        reports_count=app.config['REPORTS_COUNT'],
        report_event_counts=report_event_counts,
        pagination=Pagination(page, app.config['REPORTS_COUNT'], total),
        envs=envs,
        current_env=env)))


@app.route('/reports/<node_name>/', defaults={'env': 'production', 'page': 1})
@app.route('/<env>/reports/<node_name>', defaults={'page': 1})
@app.route('/<env>/reports/<node_name>/page/<int:page>')
def reports_node(env, node_name, page):
    """Fetches all reports for a node and processes them eventually rendering
<<<<<<< HEAD
    a table displaying those reports.

    :param env: Search for reports in this environment
    :type env: :obj:`string`
    :param node_name: Find the reports whose certname match this value
    :type node_name: :obj:`string`
    :param page: Calculates the offset of the query based on the report count
        and this value
    :type page: :obj:`int`
    """
    envs = environments()

    if env not in envs:
        return redirect(url_for_environments(envs[0]))

    reports = get_or_abort(puppetdb.reports,
        query='["and",' \
            '["=", "environment", "{0}"],' \
            '["=", "certname", "{1}"]]'.format(env, node_name),
        limit=app.config['REPORTS_COUNT'],
        offset=(page-1) * app.config['REPORTS_COUNT'],
        order_by='[{"field": "start_time", "order": "desc"}]')
    total = get_or_abort(puppetdb._query,
        'reports',
        query='["extract", [["function", "count"]],' \
            '["and", ["=", "environment", "{0}"], ["=", "certname", "{1}"]]]'.format(
            env,
            node_name))
    total = total[0]['count']
    reports, reports_events = tee(reports)
    report_event_counts = {}

    if total == 0 and page != 1:
        abort(404)

    for report in reports_events:
        counts = get_or_abort(puppetdb.event_counts,
            query='["and",' \
                '["=", "environment", "{0}"],' \
                '["=", "certname", "{1}"],' \
                '["=", "report", "{2}"]]'.format(env, report.node, report.hash_),
            summarize_by="certname")
        try:
            report_event_counts[report.hash_] = counts[0]
        except IndexError:
            report_event_counts[report.hash_] = {}
=======
    a table displaying those reports."""
    reports = limit_reports(
        yield_or_stop(
            puppetdb.reports(query='["=", "certname", "{0}"]'.format(node_name))),
        app.config['REPORTS_COUNT'])
>>>>>>> 6f6bd058
    return render_template(
        'reports.html',
        reports=reports,
        reports_count=app.config['REPORTS_COUNT'],
        report_event_counts=report_event_counts,
        pagination=Pagination(page, app.config['REPORTS_COUNT'], total),
        envs=envs,
        current_env=env)


@app.route('/report/latest/<node_name>', defaults={'env': 'production'})
@app.route('/<env>/report/latest/<node_name>')
def report_latest(env, node_name):
    """Redirect to the latest report of a given node.

    :param env: Search for reports in this environment
    :type env: :obj:`string`
    :param node_name: Find the reports whose certname match this value
    :type node_name: :obj:`string`
    """
    envs = environments()

    if env not in envs:
        return redirect(url_for_environments(envs[0]))

    reports = get_or_abort(puppetdb.reports,
                           query='["and",' \
                               '["=", "environment", "{0}"],' \
                               '["=", "certname", "{1}"],' \
                               '["=", "latest_report?", true]]'.format(
                                   env,
                                   node_name))
    try:
        report = next(reports)
    except StopIteration:
        abort(404)

    return redirect(
        url_for('report', env=env, node_name=node_name, report_id=report.hash_))


@app.route('/report/<node_name>/<report_id>', defaults={'env': 'production'})
@app.route('/<env>/report/<node_name>/<report_id>')
def report(env, node_name, report_id):
    """Displays a single report including all the events associated with that
    report and their status.

    The report_id may be the puppetdb's report hash or the
    configuration_version. This allows for better integration
    into puppet-hipchat.

    :param env: Search for reports in this environment
    :type env: :obj:`string`
    :param node_name: Find the reports whose certname match this value
    :type node_name: :obj:`string`
    :param report_id: The hash or the configuration_version of the desired
        report
    :type report_id: :obj:`string`
    """
<<<<<<< HEAD
    envs = environments()

    if env not in envs:
        return redirect(url_for_environments(envs[0]))
=======
    reports = puppetdb.reports(query='["=", "certname", "{0}"]'.format(node_name))

    for report in reports:
        if report.hash_ == report_id or report.version == report_id:
            events = puppetdb.events(query='["=", "report", "{0}"]'.format(
                report.hash_))
            return render_template(
                'report.html',
                report=report,
                events=yield_or_stop(events))
    else:
        abort(404)
>>>>>>> 6f6bd058

    query = '["and", ["=", "environment", "{0}"], ["=", "certname", "{1}"],' \
        '["or", ["=", "hash", "{2}"], ["=", "configuration_version", "{2}"]]]'.format(
            env, node_name, report_id)
    reports = puppetdb.reports(query=query)

    try:
        report = next(reports)
    except StopIteration:
        abort(404)

    return render_template(
        'report.html',
        report=report,
        events=yield_or_stop(report.events()),
        logs=report.logs,
        metrics=report.metrics,
        envs=envs,
        current_env=env)


@app.route('/facts', defaults={'env': 'production'})
@app.route('/<env>/facts')
def facts(env):
    """Displays an alphabetical list of all facts currently known to
    PuppetDB.

    :param env: Serves no purpose for this function, only for consistency's
        sake
    :type env: :obj:`string`
    """
    envs = environments()

    if env not in envs:
        return redirect(url_for_environments(envs[0]))

    facts_dict = collections.defaultdict(list)
    facts = get_or_abort(puppetdb.fact_names)
    for fact in facts:
        letter = fact[0].upper()
        letter_list = facts_dict[letter]
        letter_list.append(fact)
        facts_dict[letter] = letter_list

    sorted_facts_dict = sorted(facts_dict.items())
    return render_template('facts.html',
        facts_dict=sorted_facts_dict,
        envs=envs,
        current_env=env)


@app.route('/fact/<fact>', defaults={'env': 'production'})
@app.route('/<env>/fact/<fact>')
def fact(env, fact):
    """Fetches the specific fact from PuppetDB and displays its value per
    node for which this fact is known.

    :param env: Searches for facts in this environment
    :type env: :obj:`string`
    :param fact: Find all facts with this name
    :type fact: :obj:`string`
    """
    envs = environments()

    if env not in envs:
        return redirect(url_for_environments(envs[0]))

    # we can only consume the generator once, lists can be doubly consumed
    # om nom nom
    render_graph = False
    if fact in graph_facts:
        render_graph = True
    localfacts = [f for f in yield_or_stop(puppetdb.facts(
        name=fact,
        query='["=", "environment", "{0}"]'.format(env)))]
    return Response(stream_with_context(stream_template(
        'fact.html',
        name=fact,
        render_graph=render_graph,
        facts=localfacts,
        envs=envs,
        current_env=env)))


@app.route('/fact/<fact>/<value>', defaults={'env': 'production'})
@app.route('/<env>/fact/<fact>/<value>')
def fact_value(env, fact, value):
    """On asking for fact/value get all nodes with that fact.

    :param env: Searches for facts in this environment
    :type env: :obj:`string`
    :param fact: Find all facts with this name
    :type fact: :obj:`string`
    :param value: Filter facts whose value is equal to this
    :type value: :obj:`string`
    """
    envs = environments()

    if env not in envs:
        return redirect(url_for_environments(envs[0]))

    facts = get_or_abort(puppetdb.facts,
        name=fact,
        value=value,
        query='["=", "environment", "{0}"]'.format(env))
    localfacts = [f for f in yield_or_stop(facts)]
    return render_template(
        'fact.html',
        name=fact,
        value=value,
        facts=localfacts,
        envs=envs,
        current_env=env)


@app.route('/query', methods=('GET', 'POST'), defaults={'env': 'production'})
@app.route('/<env>/query', methods=('GET', 'POST'))
def query(env):
    """Allows to execute raw, user created querries against PuppetDB. This is
    currently highly experimental and explodes in interesting ways since none
    of the possible exceptions are being handled just yet. This will return
    the JSON of the response or a message telling you what whent wrong /
    why nothing was returned.

    :param env: Serves no purpose for the query data but is required for the
        select field in the environment block
    :type env: :obj:`string`
    """
    envs = environments()

    if env not in envs:
        return redirect(url_for_environments(envs[0]))

    if app.config['ENABLE_QUERY']:
        form = QueryForm()
        if form.validate_on_submit():
            if form.query.data[0] == '[':
                query = form.query.data
            else:
                query = '[{0}]'.format(form.query.data)
            result = get_or_abort(
                puppetdb._query,
                form.endpoints.data,
                query=query)
            return render_template('query.html',
                form=form,
                result=result,
                envs=envs,
                current_env=env)
        return render_template('query.html',
            form=form,
            envs=envs,
            current_env=env)
    else:
        log.warn('Access to query interface disabled by administrator..')
        abort(403)


@app.route('/metrics', defaults={'env': 'production'})
@app.route('/<env>/metrics')
def metrics(env):
    """Lists all available metrics that PuppetDB is aware of.

    :param env: While this parameter serves no function purpose it is required
        for the environments template block
    :type env: :obj:`string`
    """
    envs = environments()

    if env not in envs:
        return redirect(url_for_environments(envs[0]))

    metrics = get_or_abort(puppetdb._query, 'mbean')
    for key, value in metrics.items():
        metrics[key] = value.split('/')[2]
    return render_template('metrics.html',
        metrics=sorted(metrics.items()),
        envs=envs,
        current_env=env)


@app.route('/metric/<metric>', defaults={'env': 'production'})
@app.route('/<env>/metric/<metric>')
def metric(env, metric):
    """Lists all information about the metric of the given name.

    :param env: While this parameter serves no function purpose it is required
        for the environments template block
    :type env: :obj:`string`
    """
    envs = environments()

    if env not in envs:
        return redirect(url_for_environments(envs[0]))

    name = unquote(metric)
    metric = puppetdb.metric(metric)
    return render_template(
        'metric.html',
        name=name,
        metric=sorted(metric.items()),
        envs=envs,
        current_env=env)

@app.route('/catalogs', defaults={'env': 'production'})
@app.route('/<env>/catalogs')
def catalogs(env):
    """Lists all nodes with a compiled catalog.

    :param env: Find the nodes with this catalog_environment value
    :type env: :obj:`string`
    """
    envs = environments()

    if env not in envs:
        return redirect(url_for_environments(envs[0]))

    if app.config['ENABLE_CATALOG']:
        nodenames = []
        catalog_list = []
        nodes = get_or_abort(puppetdb.nodes,
            query='["and",' \
                '["=", "catalog_environment", "{0}"],' \
                '["null?", "catalog_timestamp", false]]'.format(env),
            with_status=False,
            order_by='[{"field": "certname", "order": "asc"}]')
        nodes, temp = tee(nodes)

        for node in temp:
            nodenames.append(node.name)

        for node in nodes:
            table_row = {
                'name': node.name,
                'catalog_timestamp': node.catalog_timestamp
            }

            if len(nodenames) > 1:
                form = CatalogForm()

                form.compare.data = node.name
                form.against.choices = [(x, x) for x in nodenames
                                        if x != node.name]
                table_row['form'] = form
            else:
                table_row['form'] = None

            catalog_list.append(table_row)

        return render_template(
            'catalogs.html',
            nodes=catalog_list,
            envs=envs,
            current_env=env)
    else:
        log.warn('Access to catalog interface disabled by administrator')
        abort(403)

@app.route('/catalog/<node_name>', defaults={'env': 'production'})
@app.route('/<env>/catalog/<node_name>')
def catalog_node(env, node_name):
    """Fetches from PuppetDB the compiled catalog of a given node.

    :param env: Find the catalog with this environment value
    :type env: :obj:`string`
    """
    envs = environments()

    if env not in envs:
        return redirect(url_for_environments(envs[0]))

    if app.config['ENABLE_CATALOG']:
        catalog = get_or_abort(puppetdb.catalog,
            node=node_name)
        return render_template('catalog.html',
            catalog=catalog,
            envs=envs,
            current_env=env)
    else:
        log.warn('Access to catalog interface disabled by administrator')
        abort(403)

@app.route('/catalog/submit', methods=['POST'], defaults={'env': 'production'})
@app.route('/<env>/catalog/submit', methods=['POST'])
def catalog_submit(env):
    """Receives the submitted form data from the catalogs page and directs
       the users to the comparison page. Directs users back to the catalogs
       page if no form submission data is found.

    :param env: This parameter only directs the response page to the right
       environment. If this environment does not exist return the use to the
       catalogs page with the right environment.
    :type env: :obj:`string`
    """
    envs = environments()

    if env not in envs:
        return redirect(url_for_environments(envs[0]))

    if app.config['ENABLE_CATALOG']:
        form = CatalogForm(request.form)

        form.against.choices = [(form.against.data, form.against.data)]
        if form.validate_on_submit():
            compare = form.compare.data
            against = form.against.data
            return redirect(
                url_for('catalog_compare',
                    env=env,
                    compare=compare,
                    against=against))
        return redirect(url_for('catalogs', env=env))
    else:
        log.warn('Access to catalog interface disabled by administrator')
        abort(403)

@app.route('/catalogs/compare/<compare>...<against>', defaults={'env': 'production'})
@app.route('/<env>/catalogs/compare/<compare>...<against>')
def catalog_compare(env, compare, against):
    """Compares the catalog of one node, parameter compare, with that of
       with that of another node, parameter against.

    :param env: Ensure that the 2 catalogs are in the same environment
    :type env: :obj:`string`
    """
    envs = environments()

    if env not in envs:
        return redirect(url_for_environments(envs[0]))

<<<<<<< HEAD
=======
@app.route('/catalogs')
def catalogs():
    if app.config['ENABLE_CATALOG']:
        nodenames = []
        catalog_list = []
        nodes = get_or_abort(puppetdb.nodes,
            query='["null?", "catalog_timestamp", false]',
            with_status=False,
            order_by='[{"field": "certname", "order": "asc"}]')
        nodes, temp = tee(nodes)

        for node in temp:
            nodenames.append(node.name)

        for node in nodes:
            table_row = {
                'name': node.name, 
                'catalog_timestamp': node.catalog_timestamp
            }

            if len(nodenames) > 1:
                form = CatalogForm()

                form.compare.data = node.name
                form.against.choices = [(x, x) for x in nodenames
                                        if x != node.name]
                table_row['form'] = form
            else:
                table_row['form'] = None

            catalog_list.append(table_row)

        return render_template(
            'catalogs.html',
            nodes=catalog_list)
    else:
        log.warn('Access to catalogs endpoint disabled by administrator')
        abort(403)

@app.route('/catalog/<node_name>')
def catalog_node(node_name):
    """Fetches from PuppetDB the compiled catalog of a given node."""
>>>>>>> 6f6bd058
    if app.config['ENABLE_CATALOG']:
        compare_cat = get_or_abort(puppetdb.catalog,
            node=compare)
        against_cat = get_or_abort(puppetdb.catalog,
            node=against)

        return render_template('catalog_compare.html',
            compare=compare_cat,
            against=against_cat,
            envs=envs,
            current_env=env)
    else:
        log.warn('Access to catalog interface disabled by administrator')
        abort(403)

@app.route('/catalog/submit', methods=['POST'])
def catalog_submit():
    """Receives the submitted form data from the catalogs page and directs
       the users to the comparison page. Directs users back to the catalogs
       page if no form submission data is found.
    """
    if app.config['ENABLE_CATALOG']:
        form = CatalogForm(request.form)

        form.against.choices = [(form.against.data, form.against.data)]
        if form.validate_on_submit():
            compare = form.compare.data
            against = form.against.data
            return redirect(
                url_for('catalog_compare', 
                    compare=compare, 
                    against=against))
        return redirect(url_for('catalogs'))
    else:
        log.warn('Access to catalog interface disabled by administrator')
        abort(403)

@app.route('/catalogs/compare/<compare>...<against>')
def catalog_compare(compare, against):
    """Compares the catalog of one node, parameter compare, with that of
       with that of another node, parameter against.
    """
    if app.config['ENABLE_CATALOG']:
        compare_cat = get_or_abort(puppetdb.catalog,
            node=compare)
        against_cat = get_or_abort(puppetdb.catalog,
            node=against)

        return render_template('catalog_compare.html',
            compare=compare_cat,
            against=against_cat)
    else:
        log.warn('Access to catalog interface disabled by administrator')
        abort(403)<|MERGE_RESOLUTION|>--- conflicted
+++ resolved
@@ -379,7 +379,7 @@
     total = get_or_abort(puppetdb._query,
         'reports',
         query='["extract", [["function", "count"]],'\
-            '["and", ["=", "environment", "{0}"], ["~", "certname", ""]]]'.format(
+            '["and", ["=", "environment", "{0}"]]]'.format(
                 env))
     total = total[0]['count']
     reports, reports_events = tee(reports)
@@ -417,7 +417,6 @@
 @app.route('/<env>/reports/<node_name>/page/<int:page>')
 def reports_node(env, node_name, page):
     """Fetches all reports for a node and processes them eventually rendering
-<<<<<<< HEAD
     a table displaying those reports.
 
     :param env: Search for reports in this environment
@@ -464,13 +463,6 @@
             report_event_counts[report.hash_] = counts[0]
         except IndexError:
             report_event_counts[report.hash_] = {}
-=======
-    a table displaying those reports."""
-    reports = limit_reports(
-        yield_or_stop(
-            puppetdb.reports(query='["=", "certname", "{0}"]'.format(node_name))),
-        app.config['REPORTS_COUNT'])
->>>>>>> 6f6bd058
     return render_template(
         'reports.html',
         reports=reports,
@@ -530,25 +522,10 @@
         report
     :type report_id: :obj:`string`
     """
-<<<<<<< HEAD
-    envs = environments()
-
-    if env not in envs:
-        return redirect(url_for_environments(envs[0]))
-=======
-    reports = puppetdb.reports(query='["=", "certname", "{0}"]'.format(node_name))
-
-    for report in reports:
-        if report.hash_ == report_id or report.version == report_id:
-            events = puppetdb.events(query='["=", "report", "{0}"]'.format(
-                report.hash_))
-            return render_template(
-                'report.html',
-                report=report,
-                events=yield_or_stop(events))
-    else:
-        abort(404)
->>>>>>> 6f6bd058
+    envs = environments()
+
+    if env not in envs:
+        return redirect(url_for_environments(envs[0]))
 
     query = '["and", ["=", "environment", "{0}"], ["=", "certname", "{1}"],' \
         '["or", ["=", "hash", "{2}"], ["=", "configuration_version", "{2}"]]]'.format(
@@ -879,51 +856,6 @@
     if env not in envs:
         return redirect(url_for_environments(envs[0]))
 
-<<<<<<< HEAD
-=======
-@app.route('/catalogs')
-def catalogs():
-    if app.config['ENABLE_CATALOG']:
-        nodenames = []
-        catalog_list = []
-        nodes = get_or_abort(puppetdb.nodes,
-            query='["null?", "catalog_timestamp", false]',
-            with_status=False,
-            order_by='[{"field": "certname", "order": "asc"}]')
-        nodes, temp = tee(nodes)
-
-        for node in temp:
-            nodenames.append(node.name)
-
-        for node in nodes:
-            table_row = {
-                'name': node.name, 
-                'catalog_timestamp': node.catalog_timestamp
-            }
-
-            if len(nodenames) > 1:
-                form = CatalogForm()
-
-                form.compare.data = node.name
-                form.against.choices = [(x, x) for x in nodenames
-                                        if x != node.name]
-                table_row['form'] = form
-            else:
-                table_row['form'] = None
-
-            catalog_list.append(table_row)
-
-        return render_template(
-            'catalogs.html',
-            nodes=catalog_list)
-    else:
-        log.warn('Access to catalogs endpoint disabled by administrator')
-        abort(403)
-
-@app.route('/catalog/<node_name>')
-def catalog_node(node_name):
-    """Fetches from PuppetDB the compiled catalog of a given node."""
->>>>>>> 6f6bd058
     if app.config['ENABLE_CATALOG']:
         compare_cat = get_or_abort(puppetdb.catalog,
             node=compare)
@@ -937,44 +869,4 @@
             current_env=env)
     else:
         log.warn('Access to catalog interface disabled by administrator')
-        abort(403)
-
-@app.route('/catalog/submit', methods=['POST'])
-def catalog_submit():
-    """Receives the submitted form data from the catalogs page and directs
-       the users to the comparison page. Directs users back to the catalogs
-       page if no form submission data is found.
-    """
-    if app.config['ENABLE_CATALOG']:
-        form = CatalogForm(request.form)
-
-        form.against.choices = [(form.against.data, form.against.data)]
-        if form.validate_on_submit():
-            compare = form.compare.data
-            against = form.against.data
-            return redirect(
-                url_for('catalog_compare', 
-                    compare=compare, 
-                    against=against))
-        return redirect(url_for('catalogs'))
-    else:
-        log.warn('Access to catalog interface disabled by administrator')
-        abort(403)
-
-@app.route('/catalogs/compare/<compare>...<against>')
-def catalog_compare(compare, against):
-    """Compares the catalog of one node, parameter compare, with that of
-       with that of another node, parameter against.
-    """
-    if app.config['ENABLE_CATALOG']:
-        compare_cat = get_or_abort(puppetdb.catalog,
-            node=compare)
-        against_cat = get_or_abort(puppetdb.catalog,
-            node=against)
-
-        return render_template('catalog_compare.html',
-            compare=compare_cat,
-            against=against_cat)
-    else:
-        log.warn('Access to catalog interface disabled by administrator')
         abort(403)